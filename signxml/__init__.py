--- conflicted
+++ resolved
@@ -373,11 +373,7 @@
         verifier.update(signed_info_c14n)
         verifier.verify()
 
-<<<<<<< HEAD
     def verify(self, require_x509=True, x509_cert=None, ca_pem_file=None, ca_path=None, hmac_key=None, validate_schema=True, parser=None):
-=======
-    def verify(self, require_x509=True, x509_cert=None, ca_pem_file=None, ca_path=None, hmac_key=None, validate_schema=True, xml_parser=None):
->>>>>>> b56290ce
         """
         Verify the XML signature supplied in the data, or raise an exception. By default, this requires the signature to
         be generated using a valid X509 certificate. To enable other means of signature validation, set the
