from base64 import b64decode, b64encode
from collections import namedtuple
from enum import Enum
from typing import List, Tuple

from cryptography.hazmat.backends import default_backend
from cryptography.hazmat.primitives.asymmetric import dsa, ec, rsa, utils
from cryptography.hazmat.primitives.asymmetric.padding import PKCS1v15
from cryptography.hazmat.primitives.hashes import SHA1, SHA224, SHA256, SHA384, SHA512, Hash
from cryptography.hazmat.primitives.serialization import load_der_public_key
from lxml import etree
from lxml.etree import Element, SubElement

from .exceptions import InvalidCertificate, InvalidDigest, InvalidInput, InvalidSignature  # noqa
from .util import (
    Namespace,
    XMLProcessor,
    _remove_sig,
    add_pem_header,
    bits_to_bytes_unit,
    bytes_to_long,
    ensure_bytes,
    ensure_str,
    iterate_pem,
    long_to_bytes,
    strip_pem_header,
    verify_x509_cert_chain,
)

methods = Enum("Methods", "enveloped enveloping detached")

namespaces = Namespace(
    ds="http://www.w3.org/2000/09/xmldsig#",
    dsig11="http://www.w3.org/2009/xmldsig11#",
    dsig2="http://www.w3.org/2010/xmldsig2#",
    ec="http://www.w3.org/2001/10/xml-exc-c14n#",
    dsig_more="http://www.w3.org/2001/04/xmldsig-more#",
    xenc="http://www.w3.org/2001/04/xmlenc#",
    xenc11="http://www.w3.org/2009/xmlenc11#"
)


def ds_tag(tag):
    return "{" + namespaces.ds + "}" + tag


def dsig11_tag(tag):
    return "{" + namespaces.dsig11 + "}" + tag


def ec_tag(tag):
    return "{" + namespaces.ec + "}" + tag


class VerifyResult(namedtuple("VerifyResult", "signed_data signed_xml signature_xml")):
    """
    The results of a verification return the signed data, the signed xml and the signature xml

    :param signed_data: The binary data as it was signed (literally)
    :type data: bytes
    :param signed_xml: The signed data parsed as XML (or None if parsing failed)
    :type signed_xml: ElementTree or None
    :param signature_xml: The signature element parsed as XML
    :type signed_xml: ElementTree

    This class is a namedtuple representing structured data returned by ``signxml.XMLVerifier.verify()``. As with any
    namedtuple, elements of the return value can be accessed as attributes. For example::

        verified_data = signxml.XMLVerifier().verify(input_data).signed_xml
    """


class XMLSignatureProcessor(XMLProcessor):
    schema_file = "xmldsig1-schema.xsd"

    known_digest_methods = {
        namespaces.ds + "sha1": SHA1,
        namespaces.xenc + "sha256": SHA256,
        namespaces.dsig_more + "sha224": SHA224,
        namespaces.dsig_more + "sha384": SHA384,
        namespaces.xenc + "sha512": SHA512,
    }

    known_hmac_digest_methods = {
        namespaces.ds + "hmac-sha1": SHA1,
        namespaces.dsig_more + "hmac-sha256": SHA256,
        namespaces.dsig_more + "hmac-sha384": SHA384,
        namespaces.dsig_more + "hmac-sha512": SHA512,
        namespaces.dsig_more + "hmac-sha224": SHA224,
    }

    known_signature_digest_methods = {
        namespaces.dsig_more + "rsa-sha256": SHA256,
        namespaces.dsig_more + "ecdsa-sha256": SHA256,
        namespaces.ds + "dsa-sha1": SHA1,
        namespaces.ds + "rsa-sha1": SHA1,
        namespaces.dsig_more + "rsa-sha224": SHA224,
        namespaces.dsig_more + "rsa-sha384": SHA384,
        namespaces.dsig_more + "rsa-sha512": SHA512,
        namespaces.dsig_more + "ecdsa-sha1": SHA1,
        namespaces.dsig_more + "ecdsa-sha224": SHA224,
        namespaces.dsig_more + "ecdsa-sha384": SHA384,
        namespaces.dsig_more + "ecdsa-sha512": SHA512,
        namespaces.dsig11 + "dsa-sha256": SHA256,
    }
    known_digest_tags = {method.split("#")[1]: method for method in known_digest_methods}
    known_hmac_digest_tags = {method.split("#")[1]: method for method in known_hmac_digest_methods}
    known_signature_digest_tags = {method.split("#")[1]: method for method in known_signature_digest_methods}

    # See https://tools.ietf.org/html/rfc5656
    known_ecdsa_curves = {
        "urn:oid:1.2.840.10045.3.1.7": ec.SECP256R1,
        "urn:oid:1.3.132.0.34": ec.SECP384R1,
        "urn:oid:1.3.132.0.35": ec.SECP521R1,
        "urn:oid:1.3.132.0.1": ec.SECT163K1,
        "urn:oid:1.2.840.10045.3.1.1": ec.SECP192R1,
        "urn:oid:1.3.132.0.33": ec.SECP224R1,
        "urn:oid:1.3.132.0.26": ec.SECT233K1,
        "urn:oid:1.3.132.0.27": ec.SECT233R1,
        "urn:oid:1.3.132.0.16": ec.SECT283R1,
        "urn:oid:1.3.132.0.36": ec.SECT409K1,
        "urn:oid:1.3.132.0.37": ec.SECT409R1,
        "urn:oid:1.3.132.0.38": ec.SECT571K1,
    }
    known_ecdsa_curve_oids = {ec().name: oid for oid, ec in known_ecdsa_curves.items()}  # type: ignore

    known_c14n_algorithms = {
        "http://www.w3.org/TR/2001/REC-xml-c14n-20010315",
        "http://www.w3.org/TR/2001/REC-xml-c14n-20010315#WithComments",
        "http://www.w3.org/2001/10/xml-exc-c14n#",
        "http://www.w3.org/2001/10/xml-exc-c14n#WithComments",
        "http://www.w3.org/2006/12/xml-c14n11",
        "http://www.w3.org/2006/12/xml-c14n11#WithComments"
    }
    default_c14n_algorithm = "http://www.w3.org/2006/12/xml-c14n11"

    id_attributes: Tuple[str, ...] = ("Id", "ID", "id", "xml:id")

    def _get_digest(self, data, digest_algorithm):
        hasher = Hash(algorithm=digest_algorithm, backend=default_backend())
        hasher.update(data)
        return hasher.finalize()

    def _get_digest_method(self, digest_algorithm_id, methods=None):
        if methods is None:
            methods = self.known_digest_methods
        if digest_algorithm_id not in methods:
            raise InvalidInput('Algorithm "{}" is not recognized'.format(digest_algorithm_id))
        return methods[digest_algorithm_id]()

    def _get_digest_method_by_tag(self, digest_algorithm_tag, methods=None, known_tags=None):
        if known_tags is None:
            known_tags = self.known_digest_tags
        if digest_algorithm_tag not in known_tags:
            raise InvalidInput('Algorithm tag "{}" is not recognized'.format(digest_algorithm_tag))
        return self._get_digest_method(known_tags[digest_algorithm_tag], methods=methods)

    def _get_hmac_digest_method(self, hmac_algorithm_id):
        return self._get_digest_method(hmac_algorithm_id, methods=self.known_hmac_digest_methods)

    def _get_hmac_digest_method_by_tag(self, hmac_algorithm_tag):
        return self._get_digest_method_by_tag(hmac_algorithm_tag, methods=self.known_hmac_digest_methods,
                                              known_tags=self.known_hmac_digest_tags)

    def _get_signature_digest_method(self, signature_algorithm_id):
        return self._get_digest_method(signature_algorithm_id, methods=self.known_signature_digest_methods)

    def _get_signature_digest_method_by_tag(self, signature_algorithm_tag):
        return self._get_digest_method_by_tag(signature_algorithm_tag, methods=self.known_signature_digest_methods,
                                              known_tags=self.known_signature_digest_tags)

    def _find(self, element, query, require=True, namespace="ds", anywhere=False):
        if anywhere:
            result = element.find('.//' + namespace + ":" + query, namespaces=namespaces)
        else:
            result = element.find(namespace + ":" + query, namespaces=namespaces)

        if require and result is None:
            raise InvalidInput("Expected to find XML element {} in {}".format(query, element.tag))
        return result

    def _findall(self, element, query, namespace="ds", anywhere=False):
        if anywhere:
            return element.findall('.//' + namespace + ":" + query, namespaces=namespaces)
        else:
            return element.findall(namespace + ":" + query, namespaces=namespaces)

    def _c14n(self, nodes, algorithm, inclusive_ns_prefixes=None, excise_empty_xmlns_declarations=False):
        exclusive, with_comments = False, False

        if algorithm.startswith("http://www.w3.org/2001/10/xml-exc-c14n#"):
            exclusive = True
        if algorithm.endswith("#WithComments"):
            with_comments = True

        if not isinstance(nodes, list):
            nodes = [nodes]

        c14n = b""
        for node in nodes:
            c14n += etree.tostring(node, method="c14n", exclusive=exclusive, with_comments=with_comments,
                                   inclusive_ns_prefixes=inclusive_ns_prefixes)
        if exclusive is False and excise_empty_xmlns_declarations is True:
            # TODO: there must be a nicer way to do this. See also:
            # http://www.w3.org/TR/xml-c14n, "namespace axis"
            # http://www.w3.org/TR/xml-c14n2/#sec-Namespace-Processing
            c14n = c14n.replace(b' xmlns=""', b'')
        return c14n

    def _resolve_reference(self, doc_root, reference, uri_resolver=None):
        uri = reference.get("URI")
        if not uri:
            return doc_root
        elif uri.startswith("#xpointer("):
            raise InvalidInput("XPointer references are not supported")
            # doc_root.xpath(uri.lstrip("#"))[0]
        elif uri.startswith("#"):
            for id_attribute in self.id_attributes:
                xpath_query = "//*[@*[local-name() = '{}']=$uri]".format(id_attribute)
                results = doc_root.xpath(xpath_query, uri=uri.lstrip("#"))
                if len(results) > 1:
                    raise InvalidInput("Ambiguous reference URI {} resolved to {} nodes".format(uri, len(results)))
                elif len(results) == 1:
                    return results[0]
            raise InvalidInput("Unable to resolve reference URI: {}".format(uri))
        else:
            if uri_resolver is None:
                raise InvalidInput("External URI dereferencing is not configured: {}".format(uri))
            result = uri_resolver(uri)
            if result is None:
                raise InvalidInput("Unable to resolve reference URI: {}".format(uri))
            return result


class XMLSigner(XMLSignatureProcessor):
    """
    Create a new XML Signature Signer object, which can be used to hold configuration information and sign multiple
    pieces of data.

    :param method:
        ``signxml.methods.enveloped``, ``signxml.methods.enveloping``, or ``signxml.methods.detached``. See the list
        of signature types under `XML Signature Syntax and Processing Version 2.0, Definitions
        <http://www.w3.org/TR/xmldsig-core2/#sec-Definitions>`_.
    :type method: :py:class:`methods`
    :param signature_algorithm:
        Algorithm that will be used to generate the signature, composed of the signature algorithm and the digest
        algorithm, separated by a hyphen. All algorithm IDs listed under the `Algorithm Identifiers and
        Implementation Requirements <http://www.w3.org/TR/xmldsig-core1/#sec-AlgID>`_ section of the XML Signature
        1.1 standard are supported.
    :type signature_algorithm: string
    :param digest_algorithm: Algorithm that will be used to hash the data during signature generation. All algorithm IDs
        listed under the `Algorithm Identifiers and Implementation Requirements
        <http://www.w3.org/TR/xmldsig-core1/#sec-AlgID>`_ section of the XML Signature 1.1 standard are supported.
    :type digest_algorithm: string
    """
    def __init__(self, method=methods.enveloped, signature_algorithm="rsa-sha256", digest_algorithm="sha256",
                 c14n_algorithm=XMLSignatureProcessor.default_c14n_algorithm,
                 signed_info_c14n_algorithm=None):
        if method is None or method not in methods:
            raise InvalidInput("Unknown signature method {}".format(method))
        self.method = method
        self.sign_alg = signature_algorithm
        assert self.sign_alg in self.known_signature_digest_tags or self.sign_alg in self.known_hmac_digest_tags
        assert digest_algorithm in self.known_digest_tags
        self.digest_alg = digest_algorithm
        assert c14n_algorithm in self.known_c14n_algorithms
        self.c14n_alg = c14n_algorithm
        if signed_info_c14n_algorithm:
            assert signed_info_c14n_algorithm in self.known_c14n_algorithms
        self.signed_info_c14n_alg = signed_info_c14n_algorithm or c14n_algorithm
        self.namespaces = dict(ds=namespaces.ds)
        self._parser = None

    def sign(self, data, key=None, passphrase=None, cert=None, reference_uri=None, key_name=None, key_info=None,
             id_attribute=None, always_add_key_value=False, payload_inclusive_ns_prefixes=frozenset(),
             signature_inclusive_ns_prefixes=frozenset(), signature_properties=None):
        """
        Sign the data and return the root element of the resulting XML tree.

        :param data: Data to sign
        :type data: String, file-like object, or XML ElementTree Element API compatible object
        :param key:
            Key to be used for signing. When signing with a certificate or RSA/DSA/ECDSA key, this can be a string/bytes
            containing a PEM-formatted key, or a :py:class:`cryptography.hazmat.primitives.interfaces.RSAPrivateKey`,
            :py:class:`cryptography.hazmat.primitives.interfaces.DSAPrivateKey`, or
            :py:class:`cryptography.hazmat.primitives.interfaces.EllipticCurvePrivateKey` object. When signing with a
            HMAC, this should be a string containing the shared secret.
        :type key:
            string, bytes, :py:class:`cryptography.hazmat.primitives.interfaces.RSAPrivateKey`,
            :py:class:`cryptography.hazmat.primitives.interfaces.DSAPrivateKey`, or
            :py:class:`cryptography.hazmat.primitives.interfaces.EllipticCurvePrivateKey` object
        :param passphrase: Passphrase to use to decrypt the key, if any.
        :type passphrase: string
        :param cert:
            X.509 certificate to use for signing. This should be a string containing a PEM-formatted certificate, or an
            array of strings or OpenSSL.crypto.X509 objects containing the certificate and a chain of intermediate
            certificates.
        :type cert: string, array of strings, or array of OpenSSL.crypto.X509 objects
        :param reference_uri:
            Custom reference URI or list of reference URIs to incorporate into the signature. When ``method`` is set to
            ``detached`` or ``enveloped``, reference URIs are set to this value and only the referenced elements are
            signed.
        :type reference_uri: string or list
        :param key_name: Add a KeyName element in the KeyInfo element that may be used by the signer to communicate a
            key identifier to the recipient. Typically, KeyName contains an identifier related to the key pair used to
            sign the message.
        :type key_name: string
        :param key_info:
            A custom KeyInfo element to insert in the signature. Use this to supply ``<wsse:SecurityTokenReference>``
            or other custom key references. An example value can be found here:
            https://github.com/XML-Security/signxml/blob/master/test/wsse_keyinfo.xml
        :type key_info: :py:class:`lxml.etree.Element`
        :param id_attribute:
            Name of the attribute whose value ``URI`` refers to. By default, SignXML will search for "Id", then "ID".
        :type id_attribute: string
        :param always_add_key_value:
            Write the key value to the KeyInfo element even if a X509 certificate is present. Use of this parameter
            is discouraged, as it introduces an ambiguity and a security hazard. The public key used to sign the
            document is already encoded in the certificate (which is in X509Data), so the verifier must either ignore
            KeyValue or make sure it matches what's in the certificate. This parameter is provided for compatibility
            purposes only.
        :type always_add_key_value: boolean
        :param payload_inclusive_ns_prefixes:
            Provide a list of XML namespace prefixes whose declarations should be preserved when canonicalizing the
            content referenced by the signature (**InclusiveNamespaces PrefixList**).
        :type inclusive_ns_prefixes: list
        :param signature_inclusive_ns_prefixes:
            Provide a list of XML namespace prefixes whose declarations should be preserved when canonicalizing the
            signature itself (**InclusiveNamespaces PrefixList**).
        :type signature_inclusive_ns_prefixes: list
        :param signature_properties:
            One or more Elements that are to be included in the SignatureProperies section when using the detached
            method.
        :type signature_properties: :py:class:`lxml.etree.Element` or list of :py:class:`lxml.etree.Element` s

        :returns:
            A :py:class:`lxml.etree.Element` object representing the root of the XML tree containing the signature and
            the payload data.

        To specify the location of an enveloped signature within **data**, insert a
        ``<ds:Signature Id="placeholder"></ds:Signature>`` element in **data** (where
        "ds" is the "http://www.w3.org/2000/09/xmldsig#" namespace). This element will
        be replaced by the generated signature, and excised when generating the digest.
        """
        if id_attribute is not None:
            self.id_attributes = (id_attribute, )

        if isinstance(cert, (str, bytes)):
            cert_chain = list(iterate_pem(cert))
        else:
            cert_chain = cert

        if isinstance(reference_uri, (str, bytes)):
            reference_uris = [reference_uri]
        else:
            reference_uris = reference_uri

        sig_root, doc_root, c14n_inputs, reference_uris = self._unpack(data, reference_uris)

        if self.method == methods.detached and signature_properties is not None:
            reference_uris.append("#prop")
            if signature_properties is not None and not isinstance(signature_properties, list):
                signature_properties = [signature_properties]
            signature_properties_el = self._build_signature_properties(signature_properties)
            c14n_inputs.append(signature_properties_el)

        signed_info_element, signature_value_element = self._build_sig(sig_root, reference_uris, c14n_inputs,
                                                                       sig_insp=signature_inclusive_ns_prefixes,
                                                                       payload_insp=payload_inclusive_ns_prefixes)
        if key is None:
            raise InvalidInput('Parameter "key" is required')

        signed_info_c14n = self._c14n(signed_info_element, algorithm=self.signed_info_c14n_alg,
                                      inclusive_ns_prefixes=signature_inclusive_ns_prefixes)
        if self.sign_alg.startswith("hmac-"):
            from cryptography.hazmat.primitives.hmac import HMAC
            signer = HMAC(key=key,
                          algorithm=self._get_hmac_digest_method_by_tag(self.sign_alg),
                          backend=default_backend())
            signer.update(signed_info_c14n)
            signature_value_element.text = ensure_str(b64encode(signer.finalize()))
            sig_root.append(signature_value_element)
        elif any(self.sign_alg.startswith(i) for i in ["dsa-", "rsa-", "ecdsa-"]):
            if isinstance(key, (str, bytes)):
                from cryptography.hazmat.primitives.serialization import load_pem_private_key
                key = load_pem_private_key(ensure_bytes(key), password=passphrase, backend=default_backend())

            hash_alg = self._get_signature_digest_method_by_tag(self.sign_alg)
            if self.sign_alg.startswith("dsa-"):
                signature = key.sign(signed_info_c14n, algorithm=hash_alg)
            elif self.sign_alg.startswith("ecdsa-"):
                signature = key.sign(signed_info_c14n, signature_algorithm=ec.ECDSA(algorithm=hash_alg))
            elif self.sign_alg.startswith("rsa-"):
                signature = key.sign(signed_info_c14n, padding=PKCS1v15(), algorithm=hash_alg)
            else:
                raise NotImplementedError()
            if self.sign_alg.startswith("dsa-") or self.sign_alg.startswith("ecdsa-"):
                # Note: The output of the DSA and ECDSA signers is a DER-encoded ASN.1 sequence of two DER integers.
                (r, s) = utils.decode_dss_signature(signature)
                int_len = bits_to_bytes_unit(key.key_size)
                signature = long_to_bytes(r, blocksize=int_len) + long_to_bytes(s, blocksize=int_len)

            signature_value_element.text = ensure_str(b64encode(signature))

            if key_info is None:
                key_info = SubElement(sig_root, ds_tag("KeyInfo"))
                if key_name is not None:
                    keyname = SubElement(key_info, ds_tag("KeyName"))
                    keyname.text = key_name

                if cert_chain is None or always_add_key_value:
                    self._serialize_key_value(key, key_info)

                if cert_chain is not None:
                    x509_data = SubElement(key_info, ds_tag("X509Data"))
                    for cert in cert_chain:
                        x509_certificate = SubElement(x509_data, ds_tag("X509Certificate"))
                        if isinstance(cert, (str, bytes)):
                            x509_certificate.text = strip_pem_header(cert)
                        else:
                            from OpenSSL.crypto import FILETYPE_PEM, dump_certificate
                            x509_certificate.text = strip_pem_header(dump_certificate(FILETYPE_PEM, cert))
            else:
                sig_root.append(key_info)
        else:
            raise NotImplementedError()

        if self.method == methods.enveloping:
            for c14n_input in c14n_inputs:
                doc_root.append(c14n_input)

        if self.method == methods.detached and signature_properties is not None:
            sig_root.append(signature_properties_el)

        return doc_root if self.method == methods.enveloped else sig_root

    def _get_c14n_inputs_from_reference_uris(self, doc_root, reference_uris):
        c14n_inputs, new_reference_uris = [], []
        for reference_uri in reference_uris:
            if not reference_uri.startswith('#'):
                reference_uri = '#' + reference_uri
            c14n_inputs.append(self.get_root(self._resolve_reference(doc_root, {'URI': reference_uri})))
            new_reference_uris.append(reference_uri)
        return c14n_inputs, new_reference_uris

    def _unpack(self, data, reference_uris):
        sig_root = Element(ds_tag("Signature"), nsmap=self.namespaces)
        if self.method == methods.enveloped:
            if isinstance(data, (str, bytes)):
                raise InvalidInput("When using enveloped signature, **data** must be an XML element")
            doc_root = self.get_root(data)
            c14n_inputs = [self.get_root(data)]
            if reference_uris is not None:
                # Only sign the referenced element(s)
                c14n_inputs, reference_uris = self._get_c14n_inputs_from_reference_uris(doc_root, reference_uris)

            signature_placeholders = self._findall(doc_root, "Signature[@Id='placeholder']", anywhere=True)
            if len(signature_placeholders) == 0:
                doc_root.append(sig_root)
            elif len(signature_placeholders) == 1:
                sig_root = signature_placeholders[0]
                del sig_root.attrib["Id"]
                for c14n_input in c14n_inputs:
                    placeholders = self._findall(c14n_input, "Signature[@Id='placeholder']", anywhere=True)
                    if placeholders:
                        assert len(placeholders) == 1
                        _remove_sig(placeholders[0])
            else:
                raise InvalidInput("Enveloped signature input contains more than one placeholder")

            if reference_uris is None:
                # Set default reference URIs based on signed data ID attribute values
                reference_uris = []
                for c14n_input in c14n_inputs:
                    payload_id = c14n_input.get("Id", c14n_input.get("ID"))
                    reference_uris.append("#{}".format(payload_id) if payload_id is not None else "")
        elif self.method == methods.detached:
            doc_root = self.get_root(data)
            if reference_uris is None:
                reference_uris = ["#{}".format(data.get("Id", data.get("ID", "object")))]
                c14n_inputs = [self.get_root(data)]
            try:
                c14n_inputs, reference_uris = self._get_c14n_inputs_from_reference_uris(doc_root, reference_uris)
            except InvalidInput:  # Dummy reference URI
                c14n_inputs = [self.get_root(data)]
        elif self.method == methods.enveloping:
            doc_root = sig_root
            c14n_inputs = [Element(ds_tag("Object"), nsmap=self.namespaces, Id="object")]
            if isinstance(data, (str, bytes)):
                c14n_inputs[0].text = data
            else:
                c14n_inputs[0].append(self.get_root(data))
            reference_uris = ["#object"]
        return sig_root, doc_root, c14n_inputs, reference_uris

    def _build_sig(self, sig_root, reference_uris, c14n_inputs, sig_insp, payload_insp):
        signed_info = SubElement(sig_root, ds_tag("SignedInfo"), nsmap=self.namespaces)
        sig_c14n_method = SubElement(signed_info, ds_tag("CanonicalizationMethod"), Algorithm=self.signed_info_c14n_alg)
        if sig_insp:
            SubElement(sig_c14n_method, ec_tag("InclusiveNamespaces"), PrefixList=" ".join(sig_insp))

        if self.sign_alg.startswith("hmac-"):
            algorithm_id = self.known_hmac_digest_tags[self.sign_alg]
        else:
            algorithm_id = self.known_signature_digest_tags[self.sign_alg]
        SubElement(signed_info, ds_tag("SignatureMethod"), Algorithm=algorithm_id)
        for i, reference_uri in enumerate(reference_uris):
            reference = SubElement(signed_info, ds_tag("Reference"), URI=reference_uri)
            transforms = SubElement(reference, ds_tag("Transforms"))
            if self.method == methods.enveloped:
                SubElement(transforms, ds_tag("Transform"), Algorithm=namespaces.ds + "enveloped-signature")
                SubElement(transforms, ds_tag("Transform"), Algorithm=self.c14n_alg)
            else:
                c14n_xform = SubElement(transforms, ds_tag("Transform"), Algorithm=self.c14n_alg)
                if payload_insp:
                    SubElement(c14n_xform, ec_tag("InclusiveNamespaces"), PrefixList=" ".join(payload_insp))

            SubElement(reference, ds_tag("DigestMethod"), Algorithm=self.known_digest_tags[self.digest_alg])
            digest_value = SubElement(reference, ds_tag("DigestValue"))
            payload_c14n = self._c14n(c14n_inputs[i], algorithm=self.c14n_alg, inclusive_ns_prefixes=payload_insp)
            digest = self._get_digest(payload_c14n, self._get_digest_method_by_tag(self.digest_alg))
            digest_value.text = ensure_str(b64encode(digest))
        signature_value = SubElement(sig_root, ds_tag("SignatureValue"))
        return signed_info, signature_value

    def _build_signature_properties(self, signature_properties):
        obj = Element(ds_tag("Object"), attrib={'Id': 'prop'}, nsmap=self.namespaces)
        signature_properties_el = Element(ds_tag("SignatureProperties"))
        for i, el in enumerate(signature_properties):
            signature_property = Element(ds_tag("SignatureProperty"),
                                         attrib={"Id": el.attrib.pop('Id', "sigprop{}".format(i)),
                                                 "Target": el.attrib.pop('Target', "#sigproptarget{}".format(i))})
            signature_property.append(el)
            signature_properties_el.append(signature_property)
        obj.append(signature_properties_el)
        return obj

    def _serialize_key_value(self, key, key_info_element):
        """
        Add the public components of the key to the signature (see https://www.w3.org/TR/xmldsig-core2/#sec-KeyValue).
        """
        key_value = SubElement(key_info_element, ds_tag("KeyValue"))
        if self.sign_alg.startswith("rsa-"):
            rsa_key_value = SubElement(key_value, ds_tag("RSAKeyValue"))
            modulus = SubElement(rsa_key_value, ds_tag("Modulus"))
            modulus.text = ensure_str(b64encode(long_to_bytes(key.public_key().public_numbers().n)))
            exponent = SubElement(rsa_key_value, ds_tag("Exponent"))
            exponent.text = ensure_str(b64encode(long_to_bytes(key.public_key().public_numbers().e)))
        elif self.sign_alg.startswith("dsa-"):
            dsa_key_value = SubElement(key_value, ds_tag("DSAKeyValue"))
            for field in "p", "q", "g", "y":
                e = SubElement(dsa_key_value, ds_tag(field.upper()))

                if field == "y":
                    key_params = key.public_key().public_numbers()
                else:
                    key_params = key.parameters().parameter_numbers()

                e.text = ensure_str(b64encode(long_to_bytes(getattr(key_params, field))))
        elif self.sign_alg.startswith("ecdsa-"):
            ec_key_value = SubElement(key_value, dsig11_tag("ECKeyValue"), nsmap=dict(dsig11=namespaces.dsig11))
            named_curve = SubElement(ec_key_value, dsig11_tag("NamedCurve"),  # noqa:F841
                                     URI=self.known_ecdsa_curve_oids[key.curve.name])
            public_key = SubElement(ec_key_value, dsig11_tag("PublicKey"))
            x = key.public_key().public_numbers().x
            y = key.public_key().public_numbers().y
            public_key.text = ensure_str(b64encode(long_to_bytes(4) + long_to_bytes(x) + long_to_bytes(y)))


class XMLVerifier(XMLSignatureProcessor):
    """
    Create a new XML Signature Verifier object, which can be used to hold configuration information and verify multiple
    pieces of data.
    """
    def _get_signature(self, root):
        if root.tag == ds_tag("Signature"):
            return root
        else:
            return self._find(root, "Signature", anywhere=True)

    def _verify_signature_with_pubkey(self, signed_info_c14n, raw_signature, key_value, der_encoded_key_value,
                                      signature_alg):
        if der_encoded_key_value is not None:
            key = load_der_public_key(b64decode(der_encoded_key_value.text), backend=default_backend())
        if "ecdsa-" in signature_alg:
            if key_value is not None:
                ec_key_value = self._find(key_value, "ECKeyValue", namespace="dsig11")
                named_curve = self._find(ec_key_value, "NamedCurve", namespace="dsig11")
                public_key = self._find(ec_key_value, "PublicKey", namespace="dsig11")
                key_data = b64decode(public_key.text)[1:]
                x = bytes_to_long(key_data[:len(key_data) // 2])
                y = bytes_to_long(key_data[len(key_data) // 2:])
                curve_class = self.known_ecdsa_curves[named_curve.get("URI")]
                ecpn = ec.EllipticCurvePublicNumbers(x=x, y=y, curve=curve_class())  # type: ignore
                key = ecpn.public_key(backend=default_backend())
            elif not isinstance(key, ec.EllipticCurvePublicKey):
                raise InvalidInput("DER encoded key value does not match specified signature algorithm")
            dss_signature = self._encode_dss_signature(raw_signature, key.key_size)
            key.verify(
                dss_signature,
                data=signed_info_c14n,
                signature_algorithm=ec.ECDSA(
                    self._get_signature_digest_method(signature_alg)
                ),
            )
        elif "dsa-" in signature_alg:
            if key_value is not None:
                dsa_key_value = self._find(key_value, "DSAKeyValue")
                p = self._get_long(dsa_key_value, "P")
                q = self._get_long(dsa_key_value, "Q")
                g = self._get_long(dsa_key_value, "G", require=False)
                y = self._get_long(dsa_key_value, "Y")
                dsapn = dsa.DSAPublicNumbers(y=y, parameter_numbers=dsa.DSAParameterNumbers(p=p, q=q, g=g))
                key = dsapn.public_key(backend=default_backend())  # type: ignore
            elif not isinstance(key, dsa.DSAPublicKey):
                raise InvalidInput("DER encoded key value does not match specified signature algorithm")
            # TODO: supply meaningful key_size_bits for signature length assertion
            dss_signature = self._encode_dss_signature(raw_signature, len(raw_signature) * 8 / 2)
            key.verify(dss_signature,
                       data=signed_info_c14n,
                       algorithm=self._get_signature_digest_method(signature_alg))
        elif "rsa-" in signature_alg:
            if key_value is not None:
                rsa_key_value = self._find(key_value, "RSAKeyValue")
                modulus = self._get_long(rsa_key_value, "Modulus")
                exponent = self._get_long(rsa_key_value, "Exponent")
                key = rsa.RSAPublicNumbers(e=exponent, n=modulus).public_key(backend=default_backend())
            elif not isinstance(key, rsa.RSAPublicKey):
                raise InvalidInput("DER encoded key value does not match specified signature algorithm")
            key.verify(raw_signature,
                       data=signed_info_c14n,
                       padding=PKCS1v15(),
                       algorithm=self._get_signature_digest_method(signature_alg))
        else:
            raise NotImplementedError()

    def _encode_dss_signature(self, raw_signature, key_size_bits):
        want_raw_signature_len = bits_to_bytes_unit(key_size_bits) * 2
        if len(raw_signature) != want_raw_signature_len:
            raise InvalidSignature(
                "Expected %d byte SignatureValue, got %d"
                % (want_raw_signature_len, len(raw_signature))
            )
        int_len = len(raw_signature) // 2
        r = bytes_to_long(raw_signature[:int_len])
        s = bytes_to_long(raw_signature[int_len:])
        return utils.encode_dss_signature(r, s)

    def _get_inclusive_ns_prefixes(self, transform_node):
        inclusive_namespaces = transform_node.find("./ec:InclusiveNamespaces[@PrefixList]", namespaces=namespaces)
        if inclusive_namespaces is None:
            return None
        else:
            return inclusive_namespaces.get("PrefixList").split(" ")

    def _apply_transforms(self, payload, transforms_node, signature, signed_info_c14n_algorithm):
        transforms, c14n_applied = [], False
        if transforms_node is not None:
            transforms = self._findall(transforms_node, "Transform")

        for transform in transforms:
            if transform.get("Algorithm") == "http://www.w3.org/2000/09/xmldsig#enveloped-signature":
                _remove_sig(signature, idempotent=True)

        for transform in transforms:
            if transform.get("Algorithm") == "http://www.w3.org/2000/09/xmldsig#base64":
                payload = b64decode(payload.text)

        for transform in transforms:
            algorithm = transform.get("Algorithm")
            if algorithm in self.known_c14n_algorithms:
                inclusive_ns_prefixes = self._get_inclusive_ns_prefixes(transform)
                payload = self._c14n(payload, algorithm=algorithm, inclusive_ns_prefixes=inclusive_ns_prefixes)
                c14n_applied = True

        if not c14n_applied and not isinstance(payload, (str, bytes)):
            # XXX Here we're applying the SignedInfo's c14n algorithm to the whole payload,
            # which doesn't appear to match the XML-DSIG spec. Fortunately, this code only
            # takes effect when no Transform applied c14n, which may be an edge case.
            payload = self._c14n(payload, algorithm=signed_info_c14n_algorithm)

        return payload

    def verify(self, data, require_x509=True, x509_cert=None, cert_subject_name=None, cert_resolver=None,
               ca_pem_file=None, ca_path=None, hmac_key=None, validate_schema=True, parser=None, uri_resolver=None,
               id_attribute=None, expect_references=1, ignore_ambiguous_key_info=False):
        """
        Verify the XML signature supplied in the data and return the XML node signed by the signature, or raise an
        exception if the signature is not valid. By default, this requires the signature to be generated using a valid
        X.509 certificate. To enable other means of signature validation, set the **require_x509** argument to `False`.

        .. admonition:: See what is signed

         It is important to understand and follow the best practice rule of "See what is signed" when verifying XML
         signatures. The gist of this rule is: if your application neglects to verify that the information it trusts is
         what was actually signed, the attacker can supply a valid signature but point you to malicious data that wasn't
         signed by that signature.

         In SignXML, you can ensure that the information signed is what you expect to be signed by only trusting the
         data returned by the ``verify()`` method. The return value is the XML node or string that was signed. Also,
         depending on the canonicalization method used by the signature, comments in the XML data may not be subject to
         signing, so may need to be untrusted. If so, they are excised from the return value of ``verify()``.

         **Recommended reading:** http://www.w3.org/TR/xmldsig-bestpractices/#practices-applications

        .. admonition:: Establish trust

         If you do not supply any keyword arguments to ``verify()``, the default behavior is to trust **any** valid XML
         signature generated using a valid X.509 certificate trusted by your system's CA store. This means anyone can
         get an SSL certificate and generate a signature that you will trust. To establish trust in the signer, use the
         ``x509_cert`` argument to specify a certificate that was pre-shared out-of-band (e.g. via SAML metadata, as
         shown in :ref:`Verifying SAML assertions <verifying-saml-assertions>`), or ``cert_subject_name`` to specify a
         subject name that must be in the signing X.509 certificate given by the signature (verified as if it were a
         domain name), or ``ca_pem_file``/``ca_path`` to give a custom CA.

        :param data: Signature data to verify
        :type data: String, file-like object, or XML ElementTree Element API compatible object
        :param require_x509:
            If ``True``, a valid X.509 certificate-based signature with an established chain of trust is required to
            pass validation. If ``False``, other types of valid signatures (e.g. HMAC or RSA public key) are accepted.
        :type require_x509: boolean
        :param x509_cert:
            A trusted external X.509 certificate, given as a PEM-formatted string or OpenSSL.crypto.X509 object, to use
            for verification. Overrides any X.509 certificate information supplied by the signature. If left set to
            ``None``, requires that the signature supply a valid X.509 certificate chain that validates against the
            known certificate authorities. Implies **require_x509=True**.
        :type x509_cert: string or OpenSSL.crypto.X509
        :param cert_subject_name:
            Subject Common Name to check the signing X.509 certificate against. Implies **require_x509=True**.
        :type cert_subject_name: string
        :param cert_resolver:
            Function to use to resolve trusted X.509 certificates when X509IssuerSerial and X509Digest references are
            found in the signature. The function is called with the keyword arguments ``x509_issuer_name``,
            ``x509_serial_number`` and ``x509_digest``, and is expected to return an iterable of one or more
            strings containing a PEM-formatted certificate and a chain of intermediate certificates, if needed.
            Implies **require_x509=True**.
        :type cert_resolver: callable
        :param ca_pem_file:
            Filename of a PEM file containing certificate authority information to use when verifying certificate-based
            signatures.
        :type ca_pem_file: string or bytes
        :param ca_path:
            Path to a directory containing PEM-formatted certificate authority files to use when verifying
            certificate-based signatures. If neither **ca_pem_file** nor **ca_path** is given, the Mozilla CA bundle
            provided by :py:mod:`certifi` will be loaded.
        :type ca_path: string
        :param hmac_key: If using HMAC, a string containing the shared secret.
        :type hmac_key: string
        :param validate_schema: Whether to validate **data** against the XML Signature schema.
        :type validate_schema: boolean
        :param parser:
            Custom XML parser instance to use when parsing **data**. The default parser arguments used by SignXML are:
            ``resolve_entities=False``. See https://lxml.de/FAQ.html#how-do-i-use-lxml-safely-as-a-web-service-endpoint.
        :type parser: :py:class:`lxml.etree.XMLParser` compatible parser
        :param uri_resolver:
            Function to use to resolve reference URIs that don't start with "#". The function is called with a single
            string argument containing the URI to be resolved, and is expected to return a lxml.etree node or string.
        :type uri_resolver: callable
        :param id_attribute:
            Name of the attribute whose value ``URI`` refers to. By default, SignXML will search for "Id", then "ID".
        :type id_attribute: string
        :param expect_references:
            Number of references to expect in the signature. If this is not 1, an array of VerifyResults is returned.
            If set to a non-integer, any number of references is accepted (otherwise a mismatch raises an error).
        :type expect_references: int or boolean
        :param ignore_ambiguous_key_info:
            Ignore the presence of a KeyValue element when X509Data is present in the signature and used for verifying.
            The presence of both elements is an ambiguity and a security hazard. The public key used to sign the
            document is already encoded in the certificate (which is in X509Data), so the verifier must either ignore
            KeyValue or make sure it matches what's in the certificate. SignXML does not implement the functionality
            necessary to match the keys, and throws an InvalidInput error instead. Set this to True to bypass the error
            and validate the signature using X509Data only.
        :type ignore_ambiguous_key_info: boolean

        :raises: :py:class:`cryptography.exceptions.InvalidSignature`

        :returns: VerifyResult object with the signed data, signed xml and signature xml
        :rtype: VerifyResult

        """
        self.hmac_key = hmac_key
        self.require_x509 = require_x509
        self.x509_cert = x509_cert
        self._parser = parser

        if x509_cert or cert_resolver:
            self.require_x509 = True

        if id_attribute is not None:
            self.id_attributes = (id_attribute, )

        root = self.get_root(data)
        signature_ref = self._get_signature(root)

        # HACK: deep copy won't keep root's namespaces
        signature = self.fromstring(self.tostring(signature_ref))

        if validate_schema:
            self.schema().assertValid(signature)

        signed_info = self._find(signature, "SignedInfo")
        c14n_method = self._find(signed_info, "CanonicalizationMethod")
        signed_info_c14n_algorithm = c14n_method.get("Algorithm")
        inclusive_ns_prefixes = self._get_inclusive_ns_prefixes(c14n_method)
        signature_method = self._find(signed_info, "SignatureMethod")
        signature_value = self._find(signature, "SignatureValue")
        signature_alg = signature_method.get("Algorithm")
        raw_signature = b64decode(signature_value.text)
        x509_data = signature.find("ds:KeyInfo/ds:X509Data", namespaces=namespaces)
        key_value = signature.find("ds:KeyInfo/ds:KeyValue", namespaces=namespaces)
        der_encoded_key_value = signature.find("ds:KeyInfo/dsig11:DEREncodedKeyValue", namespaces=namespaces)
        signed_info_c14n = self._c14n(signed_info,
<<<<<<< HEAD
                                      algorithm=signed_info_c14n_algorithm,
                                      inclusive_ns_prefixes=inclusive_ns_prefixes)
=======
                                      algorithm=c14n_algorithm,
                                      inclusive_ns_prefixes=inclusive_ns_prefixes,
                                      excise_empty_xmlns_declarations=True)
>>>>>>> 14da2ad9

        if x509_data is not None or self.require_x509:
            from OpenSSL.crypto import FILETYPE_PEM, X509
            from OpenSSL.crypto import Error as OpenSSLCryptoError
            from OpenSSL.crypto import load_certificate, verify

            if self.x509_cert is None:
                if x509_data is None:
                    raise InvalidInput("Expected a X.509 certificate based signature")
                certs = [cert.text for cert in self._findall(x509_data, "X509Certificate")]
                if len(certs) == 0:
                    x509_iss = x509_data.find("ds:X509IssuerSerial/ds:X509IssuerName", namespaces=namespaces)
                    x509_sn = x509_data.find("ds:X509IssuerSerial/ds:X509SerialNumber", namespaces=namespaces)
                    x509_digest = x509_data.find("dsig11:X509Digest", namespaces=namespaces)
                    if cert_resolver and any(i is not None for i in (x509_iss, x509_sn, x509_digest)):
                        cert_chain = cert_resolver(x509_issuer_name=x509_iss.text if x509_iss is not None else None,
                                                   x509_serial_number=x509_sn.text if x509_sn is not None else None,
                                                   x509_digest=x509_digest.text if x509_digest is not None else None)
                        if len(cert_chain) == 0:
                            raise InvalidCertificate("No certificate found for given X509 data")
                        if not all(isinstance(c, X509) for c in cert_chain):
                            cert_chain = [load_certificate(FILETYPE_PEM, add_pem_header(cert)) for cert in cert_chain]
                    else:
                        msg = "Expected to find an X509Certificate element in the signature"
                        msg += " (X509SubjectName, X509SKI are not supported)"
                        raise InvalidInput(msg)
                else:
                    cert_chain = [load_certificate(FILETYPE_PEM, add_pem_header(cert)) for cert in certs]
                signing_cert = verify_x509_cert_chain(cert_chain, ca_pem_file=ca_pem_file, ca_path=ca_path)
            elif isinstance(self.x509_cert, X509):
                signing_cert = self.x509_cert
            else:
                signing_cert = load_certificate(FILETYPE_PEM, add_pem_header(self.x509_cert))

            if cert_subject_name and signing_cert.get_subject().commonName != cert_subject_name:
                raise InvalidSignature("Certificate subject common name mismatch")

            signature_digest_method = self._get_signature_digest_method(signature_alg).name
            if "ecdsa-" in signature_alg:
                raw_signature = self._encode_dss_signature(
                    raw_signature, signing_cert.get_pubkey().bits()
                )
            try:
                verify(signing_cert, raw_signature, signed_info_c14n, signature_digest_method)
            except OpenSSLCryptoError as e:
                try:
                    lib, func, reason = e.args[0][0]
                except Exception:
                    reason = e
                raise InvalidSignature("Signature verification failed: {}".format(reason))

            # If both X509Data and KeyValue are present, match one against the other and raise an error on mismatch
            if key_value is not None:
                if self.check_key_value_matches_cert_public_key(key_value, signing_cert.get_pubkey(),
                                                                signature_alg) is False:
                    if ignore_ambiguous_key_info is False:
                        raise InvalidInput("Both X509Data and KeyValue found and they represent different public keys. "
                                           "Use verify(ignore_ambiguous_key_info=True) to ignore KeyValue and validate "
                                           "using X509Data only.")

            # If both X509Data and DEREncodedKeyValue are present, match one against the other and raise an error on
            # mismatch
            if der_encoded_key_value is not None:
                if self.check_der_key_value_matches_cert_public_key(der_encoded_key_value, signing_cert.get_pubkey(),
                                                                    signature_alg) is False:
                    if ignore_ambiguous_key_info is False:
                        raise InvalidInput("Both X509Data and DEREncodedKeyValue found and they represent different "
                                           "public keys. Use verify(ignore_ambiguous_key_info=True) to ignore "
                                           "DEREncodedKeyValue and validate using X509Data only.")

            # TODO: CN verification goes here
            # TODO: require one of the following to be set: either x509_cert or (ca_pem_file or ca_path) or common_name
            # Use ssl.match_hostname or code from it to perform match
        elif "hmac-sha" in signature_alg:
            if self.hmac_key is None:
                raise InvalidInput('Parameter "hmac_key" is required when verifying a HMAC signature')

            from cryptography.hazmat.primitives.hmac import HMAC
            signer = HMAC(key=ensure_bytes(self.hmac_key),
                          algorithm=self._get_hmac_digest_method(signature_alg),
                          backend=default_backend())
            signer.update(signed_info_c14n)
            if raw_signature != signer.finalize():
                raise InvalidSignature("Signature mismatch (HMAC)")
        else:
            if key_value is None and der_encoded_key_value is None:
                raise InvalidInput("Expected to find either KeyValue or X509Data XML element in KeyInfo")

            self._verify_signature_with_pubkey(signed_info_c14n=signed_info_c14n,
                                               raw_signature=raw_signature,
                                               key_value=key_value,
                                               der_encoded_key_value=der_encoded_key_value,
                                               signature_alg=signature_alg)

        verify_results: List[VerifyResult] = []
        for reference in self._findall(signed_info, "Reference"):
            copied_root = self.fromstring(self.tostring(root))
            copied_signature_ref = self._get_signature(copied_root)
            transforms = self._find(reference, "Transforms", require=False)
            digest_alg = self._find(reference, "DigestMethod").get("Algorithm")
            digest_value = self._find(reference, "DigestValue")
            payload = self._resolve_reference(copied_root, reference, uri_resolver=uri_resolver)
            payload_c14n = self._apply_transforms(payload, transforms, copied_signature_ref, signed_info_c14n_algorithm)
            if b64decode(digest_value.text) != self._get_digest(payload_c14n, self._get_digest_method(digest_alg)):
                raise InvalidDigest("Digest mismatch for reference {}".format(len(verify_results)))

            # We return the signed XML (and only that) to ensure no access to unsigned data happens
            try:
                payload_c14n_xml = self.fromstring(payload_c14n)
            except etree.XMLSyntaxError:
                payload_c14n_xml = None
            verify_results.append(VerifyResult(payload_c14n, payload_c14n_xml, signature))

        if type(expect_references) is int and len(verify_results) != expect_references:
            msg = "Expected to find {} references, but found {}"
            raise InvalidSignature(msg.format(expect_references, len(verify_results)))

        return verify_results if expect_references > 1 else verify_results[0]

    def check_key_value_matches_cert_public_key(self, key_value, public_key, signature_alg):
        if "ecdsa-" in signature_alg and isinstance(public_key.to_cryptography_key(), ec.EllipticCurvePublicKey):
            ec_key_value = self._find(key_value, "ECKeyValue", namespace="dsig11")
            named_curve = self._find(ec_key_value, "NamedCurve", namespace="dsig11")
            public_key = self._find(ec_key_value, "PublicKey", namespace="dsig11")
            key_data = b64decode(public_key.text)[1:]
            x = bytes_to_long(key_data[:len(key_data) // 2])
            y = bytes_to_long(key_data[len(key_data) // 2:])
            curve_class = self.known_ecdsa_curves[named_curve.get("URI")]

            pubk_curve = public_key.to_cryptography_key().public_numbers().curve
            pubk_x = public_key.to_cryptography_key().public_numbers().x
            pubk_y = public_key.to_cryptography_key().public_numbers().y

            return curve_class == pubk_curve and x == pubk_x and y == pubk_y

        elif "dsa-" in signature_alg and isinstance(public_key.to_cryptography_key(), dsa.DSAPublicKey):
            dsa_key_value = self._find(key_value, "DSAKeyValue")
            p = self._get_long(dsa_key_value, "P")
            q = self._get_long(dsa_key_value, "Q")
            g = self._get_long(dsa_key_value, "G", require=False)

            pubk_p = public_key.to_cryptography_key().public_numbers().p
            pubk_q = public_key.to_cryptography_key().public_numbers().q
            pubk_g = public_key.to_cryptography_key().public_numbers().g

            return p == pubk_p and q == pubk_q and g == pubk_g

        elif "rsa-" in signature_alg and isinstance(public_key.to_cryptography_key(), rsa.RSAPublicKey):
            rsa_key_value = self._find(key_value, "RSAKeyValue")
            n = self._get_long(rsa_key_value, "Modulus")
            e = self._get_long(rsa_key_value, "Exponent")

            pubk_n = public_key.to_cryptography_key().public_numbers().n
            pubk_e = public_key.to_cryptography_key().public_numbers().e

            return n == pubk_n and e == pubk_e

        raise NotImplementedError()

    def check_der_key_value_matches_cert_public_key(self, der_encoded_key_value, public_key, signature_alg):
        der_public_key = load_der_public_key(b64decode(der_encoded_key_value.text), backend=default_backend())

        if "ecdsa-" in signature_alg \
           and isinstance(der_public_key, ec.EllipticCurvePublicKey) \
           and isinstance(public_key.to_cryptography_key(), ec.EllipticCurvePublicKey):
            curve_class = der_public_key.public_numbers().curve
            x = der_public_key.public_numbers().x
            y = der_public_key.public_numbers().y

            pubk_curve = public_key.to_cryptography_key().public_numbers().curve
            pubk_x = public_key.to_cryptography_key().public_numbers().x
            pubk_y = public_key.to_cryptography_key().public_numbers().y

            return curve_class == pubk_curve and x == pubk_x and y == pubk_y

        elif "dsa-" in signature_alg \
             and isinstance(der_public_key, dsa.DSAPublicKey) \
             and isinstance(public_key.to_cryptography_key(), dsa.DSAPublicKey):
            p = der_public_key.public_numbers().parameter_numbers().p  # type: ignore
            q = der_public_key.public_numbers().parameter_numbers().q  # type: ignore
            g = der_public_key.public_numbers().parameter_numbers().g  # type: ignore

            pubk_p = public_key.to_cryptography_key().public_numbers().p
            pubk_q = public_key.to_cryptography_key().public_numbers().q
            pubk_g = public_key.to_cryptography_key().public_numbers().g

            return p == pubk_p and q == pubk_q and g == pubk_g

        elif "rsa-" in signature_alg \
             and isinstance(der_public_key, rsa.RSAPublicKey) \
             and isinstance(public_key.to_cryptography_key(), rsa.RSAPublicKey):
            n = der_public_key.public_numbers().n
            e = der_public_key.public_numbers().e

            pubk_n = public_key.to_cryptography_key().public_numbers().n
            pubk_e = public_key.to_cryptography_key().public_numbers().e

            return n == pubk_n and e == pubk_e

        raise NotImplementedError()

    def _get_long(self, element, query, require=True):
        result = self._find(element, query, require=require)
        if result is not None:
            result = bytes_to_long(b64decode(result.text))
        return result<|MERGE_RESOLUTION|>--- conflicted
+++ resolved
@@ -810,14 +810,9 @@
         key_value = signature.find("ds:KeyInfo/ds:KeyValue", namespaces=namespaces)
         der_encoded_key_value = signature.find("ds:KeyInfo/dsig11:DEREncodedKeyValue", namespaces=namespaces)
         signed_info_c14n = self._c14n(signed_info,
-<<<<<<< HEAD
                                       algorithm=signed_info_c14n_algorithm,
-                                      inclusive_ns_prefixes=inclusive_ns_prefixes)
-=======
-                                      algorithm=c14n_algorithm,
                                       inclusive_ns_prefixes=inclusive_ns_prefixes,
                                       excise_empty_xmlns_declarations=True)
->>>>>>> 14da2ad9
 
         if x509_data is not None or self.require_x509:
             from OpenSSL.crypto import FILETYPE_PEM, X509
