language: python
cache: pip

python:
  - 2.7
  - 3.4
  - 3.5
  - 3.6
  - pypy
  - pypy3

matrix:
  include:
    - language: generic
      python: 2.7
      env: PYTHON_VERSION=2
      os: osx
    - language: generic
      python: 3.6
      env: PYTHON_VERSION=3
      os: osx
  allow_failures:
    - python: pypy3

install:
<<<<<<< HEAD
  - if [[ $TRAVIS_OS_NAME == osx ]]; then brew update; fi
  - if [[ $TRAVIS_OS_NAME == osx && $PYTHON_VERSION == 3 ]]; then brew upgrade python; fi
  - if [[ $TRAVIS_OS_NAME == osx ]]; then brew list openssl &>/dev/null || brew install openssl; fi
=======
  - if [[ $TRAVIS_OS_NAME == osx ]] && [[ $PYTHON_VERSION == 3 ]]; then brew upgrade python; pip3 install --ignore-installed virtualenv; fi
>>>>>>> 4e5bf2c7
  - if [[ $TRAVIS_OS_NAME == osx ]]; then export LDFLAGS="-L$(brew --prefix openssl)/lib" CFLAGS="-I$(brew --prefix openssl)/include"; fi
  - if [[ $TRAVIS_OS_NAME == osx && $PYTHON_VERSION == 3 ]]; then python3 -m venv env; fi
  - if [[ $TRAVIS_OS_NAME == osx && $PYTHON_VERSION == 2 ]]; then virtualenv --python=python env; fi
  - if [[ $TRAVIS_OS_NAME != osx ]]; then virtualenv --python=python$PYTHON_VERSION env; fi
  - source env/bin/activate
  - make install
  - if [[ $TRAVIS_PYTHON_VERSION == pypy ]]; then pip install lxml==3.8.0; fi

script:
  - make test

after_success:
  - bash <(curl -s https://codecov.io/bash)

sudo: false<|MERGE_RESOLUTION|>--- conflicted
+++ resolved
@@ -23,13 +23,7 @@
     - python: pypy3
 
 install:
-<<<<<<< HEAD
-  - if [[ $TRAVIS_OS_NAME == osx ]]; then brew update; fi
-  - if [[ $TRAVIS_OS_NAME == osx && $PYTHON_VERSION == 3 ]]; then brew upgrade python; fi
-  - if [[ $TRAVIS_OS_NAME == osx ]]; then brew list openssl &>/dev/null || brew install openssl; fi
-=======
   - if [[ $TRAVIS_OS_NAME == osx ]] && [[ $PYTHON_VERSION == 3 ]]; then brew upgrade python; pip3 install --ignore-installed virtualenv; fi
->>>>>>> 4e5bf2c7
   - if [[ $TRAVIS_OS_NAME == osx ]]; then export LDFLAGS="-L$(brew --prefix openssl)/lib" CFLAGS="-I$(brew --prefix openssl)/include"; fi
   - if [[ $TRAVIS_OS_NAME == osx && $PYTHON_VERSION == 3 ]]; then python3 -m venv env; fi
   - if [[ $TRAVIS_OS_NAME == osx && $PYTHON_VERSION == 2 ]]; then virtualenv --python=python env; fi
